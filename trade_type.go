--- conflicted
+++ resolved
@@ -55,7 +55,7 @@
 			Amount      string `json:"amount"`       // 该支付工具类型所使用的金额
 			RealAmount  string `json:"real_amount"`  // 渠道实际付款金额
 		} `json:"fund_bill_list"` // 交易支付使用的资金渠道
-		VoucherDetailList []VoucherDetail `json:"voucher_detail_list"` // 本交易支付时使用的所有优惠券信息
+		voucher_detail_list []VoucherDetail `json:"voucher_detail_list"` // 本交易支付时使用的所有优惠券信息
 	} `json:"alipay_trade_query_response"`
 	Sign string `json:"sign"`
 }
@@ -394,17 +394,6 @@
 			Amount      string `json:"amount"`       // 该支付工具类型所使用的金额
 			RealAmount  string `json:"real_amount"`  // 渠道实际付款金额
 		} `json:"fund_bill_list"` // 交易支付使用的资金渠道
-<<<<<<< HEAD
-		GmtPayment        string          `json:"gmt_payment"`
-		InvoiceAmount     string          `json:"invoice_amount"`      // 交易中用户支付的可开具发票的金额，单位为元，两位小数。
-		OutTradeNo        string          `json:"out_trade_no"`        // 创建交易传入的商户订单号
-		TradeNo           string          `json:"trade_no"`            // 支付宝交易号
-		PointAmount       string          `json:"point_amount"`        // 积分支付的金额，单位为元，两位小数。
-		ReceiptAmount     string          `json:"receipt_amount"`      // 实收金额，单位为元，两位小数
-		StoreName         string          `json:"store_name"`          // 发生支付交易的商户门店名称
-		TotalAmount       string          `json:"total_amount"`        // 发该笔退款所对应的交易的订单金额
-		VoucherDetailList []VoucherDetail `json:"voucher_detail_list"` // 本交易支付时使用的所有优惠券信息
-=======
 		GmtPayment        string `json:"gmt_payment"`
 		InvoiceAmount     string `json:"invoice_amount"` // 交易中用户支付的可开具发票的金额，单位为元，两位小数。
 		OutTradeNo        string `json:"out_trade_no"`   // 创建交易传入的商户订单号
@@ -413,16 +402,7 @@
 		ReceiptAmount     string `json:"receipt_amount"` // 实收金额，单位为元，两位小数
 		StoreName         string `json:"store_name"`     // 发生支付交易的商户门店名称
 		TotalAmount       string `json:"total_amount"`   // 发该笔退款所对应的交易的订单金额
-		VoucherDetailList []struct {
-			Id                 string `json:"id"`
-			Amount             string `json:"amount"`
-			Memo               string `json:"memo"`
-			MerchantContribute string `json:"merchant_contribute"`
-			Name               string `json:"name"`
-			OtherContribute    string `json:"other_contribute"`
-			Type               string `json:"type"`
-		} `json:"voucher_detail_list"` // 本交易支付时使用的所有优惠券信息
->>>>>>> e9b6b75b
+		VoucherDetailList []VoucherDetail `json:"voucher_detail_list"` // 本交易支付时使用的所有优惠券信息
 	} `json:"alipay_trade_pay_response"`
 	Sign string `json:"sign"`
 }
