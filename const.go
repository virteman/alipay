--- conflicted
+++ resolved
@@ -11,19 +11,12 @@
 	K_ALI_PAY_SANDBOX_API_URL    = "https://openapi.alipaydev.com/gateway.do"
 	K_ALI_PAY_PRODUCTION_API_URL = "https://openapi.alipay.com/gateway.do"
 
-<<<<<<< HEAD
-	FixFormat   = "JSON"
-	FixCharset  = "utf-8"
-	FixVersion  = "1.0"
-	FixSignType = "RSA2"
+	K_FORMAT    = "JSON"
+	K_CHARSET   = "utf-8"
+	K_VERSION   = "1.0"
+	K_SIGN_TYPE = "RSA2"
 
 	// https://doc.open.alipay.com/docs/doc.htm?treeId=291&articleId=105806&docType=1
 	// TODO:返回码根据文档统一处理,供外部调用解析
 	SUCCESS_CODE = "10000"
-=======
-	K_FORMAT    = "JSON"
-	K_CHARSET   = "utf-8"
-	K_VERSION   = "1.0"
-	K_SIGN_TYPE = "RSA2"
->>>>>>> 4f843bd8
 )